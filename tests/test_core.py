#!/usr/bin/env python
# -*- coding: utf-8 -*-

import datetime
import pytest
from fixtures import *
from helpers import *
from pywr._core import Timestep, ScenarioIndex
import pandas
from pywr.core import *
from pywr.domains.river import *
from pywr.parameters import Parameter, ConstantParameter, DataFrameParameter, AggregatedParameter
from pywr.recorders import assert_rec, AssertionRecorder

TEST_FOLDER = os.path.dirname(__file__)

def test_names():
    '''Test node names'''
    model = Model()

    node1 = Input(model, name='A')
    node2 = Output(model, name='B')
    assert(model.nodes['A'] is node1)
    assert(model.nodes['B'] is node2)

    nodes = sorted(model.nodes, key=lambda node: node.name)
    assert(nodes == [node1, node2])

    # rename node
    node1.name = 'C'
    assert(model.nodes['C'] is node1)
    assert('A' not in model.nodes)

    # attempt name collision (via rename)
    with pytest.raises(ValueError):
        node2.name = 'C'

    # attempt name collision (via new)
    with pytest.raises(ValueError):
        node3 = Input(model, name='C')
    assert(len(model.nodes) == 2)  # node3 not added to graph

    # attempt to create a node without a name
    with pytest.raises(TypeError):
        node4 = Input(model)


def test_model_nodes(model):
    """Test Model.nodes API"""
    node = Input(model, 'test')

    # test node by index
    assert(model.nodes['test'] is node)

    with pytest.raises(KeyError):
        model.nodes['invalid']

    # test node iterator
    all_nodes = [node for node in model.nodes]
    assert(all_nodes == [node])

    # support for item deletion
    del(model.nodes['test'])
    all_nodes = [node for node in model.nodes]
    assert(all_nodes == [])


def test_unexpected_kwarg_node():
    model = Model()

    with pytest.raises(TypeError):
        node = Node(model, 'test_node', invalid=True)
    with pytest.raises(TypeError):
        inpt = Input(model, 'test_input', invalid=True)
    with pytest.raises(TypeError):
        storage = Storage(model, 'test_storage', invalid=True)
    # none of the nodes should have been added to the model as they all
    # raised exceptions during __init__
    assert(not model.nodes)


def test_unexpected_kwarg_model():
    with pytest.raises(TypeError):
        model = Model(thisisgoingtofail=True)
    model = Model()

def test_slots_connect_disconnect():
    """Test connection and disconnection to storage node slots
    """
    model = Model()

    supply1 = Input(model, name='supply1')
    supply2 = Input(model, name='supply2')
    storage = Storage(model, name='storage', num_inputs=2, num_outputs=2)

    storage_inputs = [[x for x in storage.iter_slots(slot_name=n, is_connector=True)][0] for n in (0, 1)]
    storage_outputs = [[x for x in storage.iter_slots(slot_name=n, is_connector=False)][0] for n in (0, 1)]

    # attempt to connect to invalid slot
    # an error is raised, and no connection is made
    with pytest.raises(IndexError):
        supply1.connect(storage, to_slot=3)
    assert((supply1, storage_inputs[0]) not in model.edges())
    assert((supply1, storage_inputs[1]) not in model.edges())

    # connect node to storage slot 0
    supply1.connect(storage, to_slot=0)
    assert((supply1, storage_outputs[0]) in model.edges())
    assert((supply1, storage_inputs[1]) not in model.edges())

    # the same node can be connected to multiple slots
    # connect node to storage slot 1
    supply1.connect(storage, to_slot=1)
    assert((supply1, storage_outputs[0]) in model.edges())
    assert((supply1, storage_outputs[1]) in model.edges())

    # disconnect the node from a particular slot (recommended method)
    supply1.disconnect(storage, slot_name=0)
    assert((supply1, storage_outputs[0]) not in model.edges())
    assert((supply1, storage_outputs[1]) in model.edges())

    # disconnect the node from a particular slot (direct, not recommended)
    supply1.connect(storage, to_slot=0)
    supply1.disconnect(storage_outputs[0])
    assert((supply1, storage_outputs[0]) not in model.edges())
    assert((supply1, storage_outputs[1]) in model.edges())

    # specifying the storage in general removes the connection from all slots
    supply1.connect(storage, to_slot=0)
    supply1.disconnect(storage)
    assert((supply1, storage_outputs[0]) not in model.edges())
    assert((supply1, storage_outputs[1]) not in model.edges())

    # it's an error to attempt to disconnect if nodes aren't connected
    with pytest.raises(Exception):
        supply1.disconnect(storage)


def test_node_position():
    model = Model()

    # node position, from kwargs

    node1 = Input(model, "input", position={"schematic": (10, 20), "geographic": (-1, 52)})

    # node position, from JSON

    data = {
        "name": "output",
        "type": "output",
        "position": {
            "schematic": (30, 40),
            "geographic": (-1.5, 52.2),
        }
    }
    node2 = Node.load(data, model)

    assert(node1.position["schematic"] == (10, 20))
    assert(node1.position["geographic"] == (-1, 52))
    assert(node2.position["schematic"] == (30, 40))
    assert(node2.position["geographic"] == (-1.5, 52.2))

    node1.position["schematic"] = (50, 60)
    assert(node1.position["schematic"] == (50, 60))

    # node without position

    node3 = Node(model, "node3")
    assert(node3.position == {})

    # reservoir position, from JSON

    data = {
        "name": "reservoir",
        "type": "storage",
        "position": {
            "schematic": (99, 70),
            "geographic": (-2.5, 55.6),
        },
        "max_volume": 1000,
        "initial_volume": 500
    }

    storage = Storage.load(data, model)

    assert(storage.position["schematic"] == (99, 70))
    assert(storage.position["geographic"] == (-2.5, 55.6))


test_data = ["timeseries1.xlsx", os.path.join("models", "timeseries1.csv")]
@pytest.mark.parametrize("filename", test_data)
def test_timeseries_excel(simple_linear_model, filename):
    """Test creation of a DataFrameParameter from external data (e.g. CSV)"""
    model = simple_linear_model

    # create DataFrameParameter from external data
    filename = os.path.join(TEST_FOLDER, filename)
    data = {"url": filename, "column": "Data", "index_col": "Timestamp"}
    if filename.endswith(".csv"):
        data.update({"parse_dates": True, "dayfirst":True})
    ts = DataFrameParameter.load(model, data)

    # model (intentionally not aligned)
    index = ts.dataframe.index
    model.timestepper.start = index[0] + (5 * index.freq)
    model.timestepper.end = index[-1] - (12 * index.freq)

    # need to assign parameter for it's setup method to be called
    model.nodes["Input"].max_flow = ts

    @assert_rec(model, ts)
    def expected(timestep, scenario_index):
        return ts.dataframe.loc[timestep.datetime]

    model.run()

def test_dirty_model():
    """Test that the LP is updated when the model structure is redefined"""
    # start dirty
    model = Model()
    assert(model.dirty)

    # add some nodes, still dirty
    supply1 = Input(model, 'supply1')
    demand1 = Output(model, 'demand1')
    supply1.connect(demand1)
    assert(model.dirty)

    # run the model, clean
    result = model.step()
    assert(not model.dirty)

    # add a new node, dirty
    supply2 = Input(model, 'supply2')

    # run the model, clean
    result = model.step()
    assert(not model.dirty)

    # add a new connection, dirty
    supply2.connect(demand1)
    assert(model.dirty)

    # run the model, clean
    result = model.step()
    assert(not model.dirty)

    # remove a connection, dirty
    supply2.disconnect()
    assert(model.dirty)

def test_reset_initial_volume():
    """
    If the model doesn't reset correctly changing the initial volume and
    re-running will cause an exception.
    """
    model = Model(
        start=pandas.to_datetime('2016-01-01'),
        end=pandas.to_datetime('2016-01-01')
    )

    storage = Storage(model, 'storage', num_inputs=1, num_outputs=0)
    otpt = Output(model, 'output', max_flow=99999, cost=-99999)
    storage.connect(otpt)

    model.check()

    for initial_volume in (50, 100):
        storage.max_volume = initial_volume
        storage.initial_volume = initial_volume
        model.run()
        assert(otpt.flow == initial_volume)

def test_shorthand_property():
    # test shorthand assignment of constant properties
    model = Model()
    node = Node(model, 'node')
    for attr in ('min_flow', 'max_flow', 'cost', 'conversion_factor'):
        # should except int, float or Paramter
        setattr(node, attr, 123)
        if attr == 'conversion_factor':
            with pytest.raises(ValueError):
                setattr(node, attr, Parameter(model))
        else:
            setattr(node, attr, Parameter(model))

        with pytest.raises(TypeError):
            setattr(node, attr, '123')
            setattr(node, attr, None)


def test_shorthand_property_storage():
    # test shorthand assignment of constant properties
    model = Model()
    node = Storage(model, 'node')
    for attr in ('min_volume', 'max_volume', 'cost', 'level'):
        # should except int, float or Paramter
        setattr(node, attr, 123)
        if attr == 'conversion_factor':
            with pytest.raises(ValueError):
                setattr(node, attr, Parameter(model))
        else:
            setattr(node, attr, Parameter(model))

        with pytest.raises(TypeError):
            setattr(node, attr, '123')
            setattr(node, attr, None)


def test_reset_before_run():
    # See issue #82. Previously this would raise:
    #    AttributeError: Memoryview is not initialized
    model = Model()
    node = Node(model, 'node')
    model.reset()


def test_check_isolated_nodes(simple_linear_model):
    """Test model storage checker"""
    # the simple model shouldn't have any isolated nodes
    model = simple_linear_model
    model.check()

    # add a node, but don't connect it to the network
    isolated_node = Input(model, 'isolated')
    with pytest.raises(ModelStructureError):
        model.check()

def test_check_isolated_nodes_storage():
    """Test model structure checker with Storage

    The Storage node itself doesn't have any connections, but it's child
    nodes do need to be connected.
    """
    model = Model()

    # add a storage, but don't connect it's outflow to anything
    storage = Storage(model, 'storage', num_inputs=1, num_outputs=0, initial_volume=0.0)
    with pytest.raises(ModelStructureError):
        model.check()

    # add a demand node and connect it to the storage outflow
    demand = Output(model, 'demand')
    storage.connect(demand, from_slot=0)
    model.check()

def test_storage_max_volume_zero():
    """Test a that an max_volume of zero results in a NaN for current_pc and no exception

    """

    model = Model(
        start=pandas.to_datetime('2016-01-01'),
        end=pandas.to_datetime('2016-01-01')
    )

    storage = Storage(model, 'storage', num_inputs=1, num_outputs=0, initial_volume=0.0)
    otpt = Output(model, 'output', max_flow=99999, cost=-99999)
    storage.connect(otpt)

    storage.max_volume = 0

    model.run()
    assert np.isnan(storage.current_pc)


def test_storage_max_volume_param():
    """Test a that an max_volume with a Parameter results in the correct current_pc

    """

    model = Model(
        start=pandas.to_datetime('2016-01-01'),
        end=pandas.to_datetime('2016-01-01')
    )

    storage = Storage(model, 'storage', num_inputs=1, num_outputs=0)
    otpt = Output(model, 'output', max_flow=99999, cost=-99999)
    storage.connect(otpt)

    p = ConstantParameter(model, 20.0)
    storage.max_volume = p
    storage.initial_volume = 10.0
    storage.initial_volume_pc = 0.5

    model.setup()
    np.testing.assert_allclose(storage.current_pc, 0.5)

    model.run()

    p.set_double_variables(np.asarray([40.0, ]))
    model.reset()

    # This is a demonstration of the issue describe in #470
    #   https://github.com/pywr/pywr/issues/470
    # The initial storage is defined in both absolute and relative terms
    # but these are now not consistent with one another and the updated max_volume

    np.testing.assert_allclose(storage.volume, 10.0)
    np.testing.assert_allclose(storage.current_pc, 0.5)


def test_storage_initial_volume_pc():
    """Test that setting initial volume as a percentage works as expected.
    """
    model = Model(
        start=pandas.to_datetime('2016-01-01'),
        end=pandas.to_datetime('2016-01-01')
    )

    storage = Storage(model, 'storage', num_inputs=1, num_outputs=0, initial_volume_pc=0.5, max_volume=20.0)
    otpt = Output(model, 'output', max_flow=99999, cost=-99999)
    storage.connect(otpt)

    model.setup()
    np.testing.assert_allclose(storage.current_pc, 0.5)
    np.testing.assert_allclose(storage.volume, 10.0)

    model.run()

    storage.max_volume = 40.0
    model.reset()
    np.testing.assert_allclose(storage.current_pc, 0.5)
    np.testing.assert_allclose(storage.volume, 20.0)


<<<<<<< HEAD
def test_storage_initial_missing_raises():
    """Test that a RuntimeError is raised if no initial volume is specified.
=======
def test_storage_max_volume_nested_param():
    """Test that a max_volume can be used with a Parameter with children.
    """

    model = Model(
        start=pandas.to_datetime('2016-01-01'),
        end=pandas.to_datetime('2016-01-01')
    )

    storage = Storage(model, 'storage', num_inputs=1, num_outputs=0)
    otpt = Output(model, 'output', max_flow=99999, cost=-99999)
    storage.connect(otpt)

    p = AggregatedParameter(model, [ConstantParameter(model, 20.0), ConstantParameter(model, 20.0)], agg_func='sum')

    storage.max_volume = p
    storage.initial_volume = 10.0

    model.setup()
    np.testing.assert_allclose(storage.current_pc, 0.25)


def test_storage_max_volume_param_raises():
    """Test that a max_volume can not be used with 2 levels of child parameters.
>>>>>>> 827e627b
    """
    model = Model()

    storage = Storage(model, 'storage', num_inputs=1, num_outputs=0, max_volume=20.0)
    otpt = Output(model, 'output', max_flow=99999, cost=-99999)
    storage.connect(otpt)

    with pytest.raises(RuntimeError):
        model.run()


def test_storage_initial_volume_table():
    """ Test loading initial storage volume from a table """
    filename = os.path.join(TEST_FOLDER, "models", "reservoir_initial_vol_from_table.json")
    model = Model.load(filename)

    np.testing.assert_allclose(model.nodes["supply1"].initial_volume, 0.0)
    np.testing.assert_allclose(model.nodes["supply2"].initial_volume, 35.0)


def test_recursive_delete():
    """Test recursive deletion of child nodes for compound nodes"""
    model = Model()
    n1 = Input(model, "n1")
    n2 = Output(model, "n2")
    s = Storage(model, "s", num_outputs=2)
    assert len(model.nodes) == 3
    assert len(model.graph.nodes()) == 6
    del(model.nodes["n1"])
    assert len(model.nodes) == 2
    assert len(model.graph.nodes()) == 5
    del(model.nodes["s"])
    assert len(model.nodes) == 1
    assert len(model.graph.nodes()) == 1


def test_json_include():
    """Test include in JSON document"""
    filename = os.path.join(TEST_FOLDER, "models", "extra1.json")
    model = Model.load(filename)

    supply1 = model.nodes["supply1"]
    supply2 = model.nodes["supply2"]
    assert(isinstance(supply2.max_flow, ConstantParameter))


def test_py_include():
    """Test include in Python document"""
    filename = os.path.join(TEST_FOLDER, "models", "python_include.json")
    model = Model.load(filename)

    model.run()


def test_json_min_version():
    """Test warning is raised if document minimum version is more than we have"""
    filename = os.path.join(TEST_FOLDER, "models", "version1.json")
    with pytest.warns(RuntimeWarning):
        model = Model.load(filename)

def test_initial_timestep():
    """Current timestep before model has started is undefined"""
    filename = os.path.join(TEST_FOLDER, "models", "extra1.json")
    model = Model.load(filename)
    assert(model.timestepper.current is None)
    model.run()
    assert(isinstance(model.timestepper.current, Timestep))

def test_timestepper_repr(model):
    timestepper = model.timestepper
    print(timestepper)

def test_timestep_repr():
    filename = os.path.join(TEST_FOLDER, "models", "simple1.json")
    model = Model.load(filename)
    model.timestepper.end = "2015-01-05"
    res = model.run()
    assert(isinstance(res.timestep, Timestep))
    assert("2015-01-05" in str(res.timestep))

def test_virtual_storage_cost():
    """VirtualStorage doesn't (currently) implement its cost attribute"""
    model = Model()
    A = Input(model, "A")
    B = Output(model, "B")
    A.connect(B)
    node = VirtualStorage(model, "storage", [A, B])
    node.check()
    node.cost = 5.0
    with pytest.raises(NotImplementedError):
        model.check()

def test_json_invalid():
    """JSON exceptions should report file name"""
    filename = os.path.join(TEST_FOLDER, "models", "invalid"+".json")
    with pytest.raises(ValueError) as excinfo:
        model = Model.load(filename)
    assert("invalid.json" in str(excinfo.value))

def test_json_invalid_include():
    """JSON exceptions should report file name, even for includes"""
    filename = os.path.join(TEST_FOLDER, "models", "invalid_include"+".json")
    with pytest.raises(ValueError) as excinfo:
        model = Model.load(filename)
    assert("invalid.json" in str(excinfo.value))


def test_variable_load():
    """Current timestep before model has started is undefined"""
    filename = os.path.join(TEST_FOLDER, "models", "demand_saving2_with_variables.json")
    model = Model.load(filename)

    # Test the correct number of each component is loaded
    assert len(model.variables) == 3
    assert len(model.objectives) == 1
    assert len(model.constraints) == 1
    # Test the names are as expected
    assert sorted([c.name for c in model.variables]) == ["demand_profile", "level1", "level2"]
    assert sorted([c.name for c in model.objectives]) == ["total_deficit", ]
    assert sorted([c.is_objective for c in model.objectives]) == ["minimise", ]
    assert sorted([c.name for c in model.constraints]) == ["min_volume", ]


def test_delta_greater_than_zero_days(simple_linear_model):
    """Test trying to use zero length timestep raises an error."""
    model = simple_linear_model
    model.timestepper.delta = 0

    with pytest.raises(ValueError):
        model.run()


def test_timestep_greater_than_zero_days():
    """Test trying to create zero length Timestep."""

    with pytest.raises(ValueError):
        # Test setting days <= 0 raises an error
        Timestep(pandas.Period('2019-01-01', freq='D'), 0, 0)<|MERGE_RESOLUTION|>--- conflicted
+++ resolved
@@ -424,35 +424,8 @@
     np.testing.assert_allclose(storage.volume, 20.0)
 
 
-<<<<<<< HEAD
 def test_storage_initial_missing_raises():
     """Test that a RuntimeError is raised if no initial volume is specified.
-=======
-def test_storage_max_volume_nested_param():
-    """Test that a max_volume can be used with a Parameter with children.
-    """
-
-    model = Model(
-        start=pandas.to_datetime('2016-01-01'),
-        end=pandas.to_datetime('2016-01-01')
-    )
-
-    storage = Storage(model, 'storage', num_inputs=1, num_outputs=0)
-    otpt = Output(model, 'output', max_flow=99999, cost=-99999)
-    storage.connect(otpt)
-
-    p = AggregatedParameter(model, [ConstantParameter(model, 20.0), ConstantParameter(model, 20.0)], agg_func='sum')
-
-    storage.max_volume = p
-    storage.initial_volume = 10.0
-
-    model.setup()
-    np.testing.assert_allclose(storage.current_pc, 0.25)
-
-
-def test_storage_max_volume_param_raises():
-    """Test that a max_volume can not be used with 2 levels of child parameters.
->>>>>>> 827e627b
     """
     model = Model()
 

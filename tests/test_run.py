#!/usr/bin/env python
# -*- coding: utf-8 -*-

from __future__ import print_function

import os
import datetime
import pytest
import pandas
from numpy.testing import assert_allclose

import pywr.core
from pywr.model import Model, ModelStructureError, ModelResult
from pywr.nodes import Storage, Input, Output, Link
import pywr.solvers
import pywr.parameters.licenses
import pywr.domains.river

from helpers import load_model

import pywr.parameters


def test_run_simple1(solver):
    '''Test the most basic model possible'''
    # parse the JSON into a model
    model = load_model('simple1.json', solver=solver)

    # run the model
    t0 = model.timestepper.start.to_datetime()
    model.step()

    # check results
    demand1 = model.nodes['demand1']
    assert_allclose(demand1.flow, 10.0, atol=1e-7)
    # initially the timestepper returns the first time-step, so timestepper.current
    # does not change after the first 'step'.
    assert(model.timestepper.current.datetime - t0 == datetime.timedelta(0))
    # check the timestamp incremented
    model.step()
    assert(model.timestepper.current.datetime - t0 == datetime.timedelta(1))

def test_model_results(solver):
    '''Test model results object'''
    import pywr

    model = load_model('simple1.json', solver=solver)
    res = model.run()
    assert (isinstance(res, ModelResult))
    assert (res.timesteps == 365)
    assert (res.version == pywr.__version__)
    assert (res.git_hash == pywr.__git_hash__)
    assert res.solver_stats['number_of_cols']
    assert res.solver_stats['number_of_rows']
    assert res.solver_name == solver
    print(res)
    print(res._repr_html_())


@pytest.mark.parametrize("json_file", ['reservoir1.json', 'reservoir1_pc.json'])
def test_run_reservoir1(json_file, solver):
    '''Test a reservoir with no refill

    Without an additional supply the reservoir should empty and cause a failure.
    '''
    model = load_model(json_file, solver=solver)
    demand1 = model.nodes['demand1']
    supply1 = model.nodes['supply1']
    for demand, stored in [(10.0, 25.0), (10.0, 15.0), (10.0, 5.0), (5.0, 0.0), (0.0, 0.0)]:
        result = model.step()
        assert_allclose(demand1.flow, demand, atol=1e-7)
        assert_allclose(supply1.volume, stored, atol=1e-7)


def test_run_reservoir2(solver):
    '''Test a reservoir fed by a river abstraction

    The river abstraction should refill the reservoir, but not quickly enough
    to keep up with the demand.
    '''
    model = load_model('reservoir2.json', solver=solver)

    demand1 = model.nodes['demand1']
    supply1 = model.nodes['supply1']
    catchment = model.nodes['catchment1']
    assert(catchment.min_flow == 5)
    for demand, stored in [(15.0, 25.0), (15.0, 15.0), (15.0, 5.0), (10.0, 0.0), (5.0, 0.0)]:
        result = model.step()
        assert_allclose(demand1.flow[0], demand, atol=1e-7)
        assert_allclose(supply1.volume[0], stored, atol=1e-7)

def test_empty_storage_min_flow(solver):

    model = Model(solver=solver)
    storage = Storage(model, "storage", initial_volume=100, max_volume=100, num_inputs=1, num_outputs=0)
    otpt = Output(model, "output", min_flow=75)
    storage.connect(otpt)
    model.check()
    model.step()
    with pytest.raises(RuntimeError):
        model.step()

def test_run_river1(solver):
    '''Test a river abstraction with a simple catchment'''
    model = load_model('river1.json', solver=solver)

    result = model.step()
    demand1 = model.nodes['demand1']
    assert_allclose(demand1.flow, 5.0, atol=1e-7)


def test_run_river2(solver):
    '''Test a river abstraction with two catchments, a confluence and a split'''
    model = load_model('river2.json', solver=solver)

    model.step()

    demand1 = model.nodes['demand1']
    assert_allclose(demand1.flow, 7.25, atol=1e-7)
    demand2 = model.nodes['demand2']
    assert_allclose(demand2.flow, 2.0, atol=1e-7)


# Contains an out of range date for pandas.to_datetime
@pytest.mark.parametrize("json_file", ['timeseries1.json', 'timeseries1_xlsx.json'])
def test_run_timeseries1(solver, json_file):
    model = load_model(json_file, solver=solver)

    # check first day initalised
    assert(model.timestepper.start == datetime.datetime(2015, 1, 1))

    # check results
    demand1 = model.nodes['demand1']
    catchment1 = model.nodes['catchment1']
    for expected in (23.92, 22.14, 22.57, 24.97, 27.59):
        result = model.step()
        assert_allclose(catchment1.flow, expected, atol=1e-7)
        assert_allclose(demand1.flow, min(expected, 23.0), atol=1e-7)


# Contains an out of range date for pandas.to_datetime
@pytest.mark.parametrize("json_file", ['timeseries1_weekly.json', 'timeseries1_weekly_hdf.json'])
def test_run_timeseries1_weekly(solver, json_file):
    model = load_model(json_file, solver=solver)

    # check first day initalised
    assert(model.timestepper.start == datetime.datetime(2015, 1, 1))

    # check results
    demand1 = model.nodes['demand1']
    catchment1 = model.nodes['catchment1']
    for expected in (23.92, 25.67, 28.24, 25.28, 21.84):
        result = model.step()
        assert_allclose(catchment1.flow, expected, atol=1e-7)
        assert_allclose(demand1.flow, min(expected, 23.0), atol=1e-7)


def test_run_cost1(solver):
    model = load_model('cost1.json', solver=solver)

    supply1 = model.nodes['supply1']
    supply2 = model.nodes['supply2']
    demand1 = model.nodes['demand1']

    assert_allclose(supply1.get_cost(None), 1)
    assert_allclose(supply2.get_cost(None), 2)  # more expensive

    result = model.step()
    # check entire demand was supplied by supply1
    assert_allclose(supply1.flow, 10.0, atol=1e-7)
    assert_allclose(supply2.flow, 0.0, atol=1e-7)
    assert_allclose(demand1.flow, 10.0, atol=1e-7)

    # increase demand to more than supply1 can provide on it's own
    # and check that supply2 is used to pick up the slack
    demand1.max_flow = 20.0
    result = model.step()
    assert_allclose(supply1.flow, 15.0, atol=1e-7)
    assert_allclose(supply2.flow, 5.0, atol=1e-7)
    assert_allclose(demand1.flow, 20.0, atol=1e-7)

    # supply as much as possible, even if it isn't enough
    demand1.max_flow = 40.0
    result = model.step()
    assert_allclose(supply1.flow, 15.0, atol=1e-7)
    assert_allclose(supply2.flow, 15.0, atol=1e-7)
    assert_allclose(demand1.flow, 30.0, atol=1e-7)


def test_run_bottleneck(solver):
    '''Test max flow constraint on intermediate nodes is upheld'''
    model = load_model('bottleneck.json', solver=solver)
    result = model.step()
    d1 = model.nodes['demand1']
    d2 = model.nodes['demand2']
    assert_allclose(d1.flow+d2.flow, 15.0, atol=1e-7)

def test_run_discharge_upstream(solver):
    '''Test river with inline discharge (upstream)

    In this instance the discharge is upstream of the abstraction, and so can
    be abstracted in the same way as the water from the catchment
    '''
    model = load_model('river_discharge1.json', solver=solver)
    model.step()
    demand = model.nodes['demand1']
    term = model.nodes['term1']
    assert_allclose(demand.flow, 8.0, atol=1e-7)
    assert_allclose(term.flow, 0.0, atol=1e-7)

def test_run_discharge_downstream(solver):
    '''Test river with inline discharge (downstream)

    In this instance the discharge is downstream of the abstraction, so the
    water shouldn't be available.
    '''
    model = load_model('river_discharge2.json', solver=solver)
    model.step()
    demand = model.nodes['demand1']
    term = model.nodes['term1']
    assert_allclose(demand.flow, 5.0, atol=1e-7)
    assert_allclose(term.flow, 3.0, atol=1e-7)

def test_new_storage(solver):
    """Test new-style storage node with multiple inputs"""
    model = pywr.core.Model(
        start=pandas.to_datetime('1888-01-01'),
        end=pandas.to_datetime('1888-01-01'),
        timestep=datetime.timedelta(1),
        solver=solver
    )

    supply1 = pywr.core.Input(model, 'supply1')

    splitter = pywr.core.Storage(model, 'splitter', num_outputs=1, num_inputs=2, max_volume=10, initial_volume=5)

    demand1 = pywr.core.Output(model, 'demand1')
    demand2 = pywr.core.Output(model, 'demand2')

    supply1.connect(splitter)

    splitter.connect(demand1, from_slot=0)
    splitter.connect(demand2, from_slot=1)

    supply1.max_flow = 45.0
    demand1.max_flow = 20
    demand2.max_flow = 40

    demand1.cost = -150
    demand2.cost = -100

    model.run()

    assert_allclose(supply1.flow, [45], atol=1e-7)
    assert_allclose(splitter.volume, [0], atol=1e-7)  # New volume is zero
    assert_allclose(demand1.flow, [20], atol=1e-7)
    assert_allclose(demand2.flow, [30], atol=1e-7)


def test_virtual_storage(solver):
    """ Test the VirtualStorage node """

    model = pywr.core.Model(solver=solver)

    inpt = Input(model, "Input", max_flow=20)
    lnk = Link(model, "Link")
    inpt.connect(lnk)
    otpt = Output(model, "Output", max_flow=10, cost=-10.0)
    lnk.connect(otpt)

    vs = pywr.core.VirtualStorage(model, "Licence", [lnk], initial_volume=10.0, max_volume=10.0)

    model.setup()

    assert_allclose(vs.volume, [10], atol=1e-7)

    model.step()

    assert_allclose(otpt.flow, [10], atol=1e-7)
    assert_allclose(vs.volume, [0], atol=1e-7)

    model.step()

    assert_allclose(otpt.flow, [0], atol=1e-7)
    assert_allclose(vs.volume, [0], atol=1e-7)


def test_virtual_storage_duplicate_route(solver):
    """ Test the VirtualStorage node """

    model = pywr.core.Model(solver=solver)

    inpt = Input(model, "Input", max_flow=20)
    lnk = Link(model, "Link")
    inpt.connect(lnk)
    otpt = Output(model, "Output", max_flow=10, cost=-10.0)
    lnk.connect(otpt)

    vs = pywr.core.VirtualStorage(model, "Licence", [lnk, otpt], factors=[0.5, 1.0], initial_volume=10.0, max_volume=10.0)

    model.setup()

    assert_allclose(vs.volume, [10], atol=1e-7)

    model.step()

    assert_allclose(otpt.flow, [10/1.5], atol=1e-7)
    assert_allclose(vs.volume, [0], atol=1e-7)

    model.step()

    assert_allclose(otpt.flow, [0], atol=1e-7)
    assert_allclose(vs.volume, [0], atol=1e-7)


def test_annual_virtual_storage(solver):
    model = load_model('virtual_storage1.json', solver=solver)
    model.run()
    node = model.nodes["supply1"]
    rec = node.recorders[0]
    assert_allclose(rec.data[0], 10) # licence is not a constraint
    assert_allclose(rec.data[19], 10)
    assert_allclose(rec.data[20], 5) # licence is constraint
    assert_allclose(rec.data[21], 0) # licence is exhausted
    assert_allclose(rec.data[365], 10) # licence is refreshed

def test_storage_spill_compensation(solver):
    """Test storage spill and compensation flows

    The upstream catchment has min_flow == max_flow, so it "pushes" water into
    the reservoir. The reservoir is already at it's maximum volume, so the
    water must go *somewhere*. The compensation flow has the most negative cost,
    so that is satisfied first. Once that is full, the demand is supplied.
    Finally, any surplus is forced into the spill despite the cost.

    Catchment -> Reservoir -> Demand
                         |--> Spill        --|
                         |--> Compensation --|
                                             |--> Terminator
    """
    model = pywr.core.Model(solver=solver)

    catchment = pywr.core.Input(model, name="Input", min_flow=10.0, max_flow=10.0, cost=1)
    reservoir = pywr.core.Storage(model, name="Storage", max_volume=100, initial_volume=100.0)
    spill = pywr.core.Link(model, name="Spill", cost=1.0)
    compensation = pywr.core.Link(model, name="Compensation", max_flow=3.0, cost=-999)
    terminator = pywr.core.Output(model, name="Terminator", cost=-1.0)
    demand = pywr.core.Output(model, name="Demand", max_flow=5.0, cost=-500)

    catchment.connect(reservoir)
    reservoir.connect(spill)
    reservoir.connect(compensation)
    reservoir.connect(demand)
    spill.connect(terminator)
    compensation.connect(terminator)

    model.check()
    model.run()
    assert_allclose(catchment.flow[0], 10.0, atol=1e-7)
    assert_allclose(demand.flow[0], 5.0, atol=1e-7)
    assert_allclose(compensation.flow[0], 3.0, atol=1e-7)
    assert_allclose(spill.flow[0], 2.0, atol=1e-7)
    assert_allclose(terminator.flow[0], (compensation.flow[0] + spill.flow[0]), atol=1e-7)


def test_reservoir_circle(solver):
    """
    Issue #140. A model with a circular route, from a reservoir Input back
    around to it's own Output.

                 Demand
                    ^
                    |
                Reservoir <- Pumping
                    |           ^
                    v           |
              Compensation      |
                    |           |
                    v           |
    Catchment -> River 1 -> River 2 ----> MRFA -> Waste
                                    |              ^
                                    |---> MRFB ----|
    """
    model = Model(solver=solver)

    catchment = Input(model, "catchment", max_flow=500, min_flow=500)

    reservoir = Storage(model, "reservoir", max_volume=10000, initial_volume=5000)

    demand = Output(model, "demand", max_flow=50, cost=-100)
    pumping_station = Link(model, "pumping station", max_flow=100, cost=-10)
    river1 = Link(model, "river1")
    river2 = Link(model, "river2")
    compensation = Link(model, "compensation", cost=600)
    mrfA = Link(model, "mrfA", cost=-500, max_flow=50)
    mrfB = Link(model, "mrfB")
    waste = Output(model, "waste")

    catchment.connect(river1)
    river1.connect(river2)
    river2.connect(mrfA)
    river2.connect(mrfB)
    mrfA.connect(waste)
    mrfB.connect(waste)
    river2.connect(pumping_station)
    pumping_station.connect(reservoir)
    reservoir.connect(compensation)
    compensation.connect(river1)
    reservoir.connect(demand)

    model.check()
    model.setup()

    # not limited by mrf, pump capacity is constraint
    model.step()
    assert_allclose(catchment.flow, 500)
    assert_allclose(waste.flow, 400)
    assert_allclose(compensation.flow, 0)
    assert_allclose(pumping_station.flow, 100)
    assert_allclose(demand.flow, 50)

    # limited by mrf
    catchment.min_flow = catchment.max_flow = 100
    model.step()
    assert_allclose(waste.flow, 50)
    assert_allclose(compensation.flow, 0)
    assert_allclose(pumping_station.flow, 50)
    assert_allclose(demand.flow, 50)

    # reservoir can support mrf, but doesn't need to
    compensation.cost = 200
    model.step()
    assert_allclose(waste.flow, 50)
    assert_allclose(compensation.flow, 0)
    assert_allclose(pumping_station.flow, 50)
    assert_allclose(demand.flow, 50)

    # reservoir supporting mrf
    catchment.min_flow = catchment.max_flow = 0
    model.step()
    assert_allclose(waste.flow, 50)
    assert_allclose(compensation.flow, 50)
    assert_allclose(pumping_station.flow, 0)
    assert_allclose(demand.flow, 50)


def test_breaklink_node(solver):
    model = load_model('breaklink.json', solver=solver)
    supply = model.nodes["A"]
    transfer = model.nodes["B"]
    demand = model.nodes["C"]
    model.check()
    model.run()
    assert_allclose(supply.flow, 20)
    assert_allclose(transfer.flow, 20)
    assert_allclose(demand.flow, 20)
    assert_allclose(transfer.storage.volume, 0)


@pytest.mark.xfail(reason="Circular dependency in the JSON definition. "
                          "See GitHub issue #380: https://github.com/pywr/pywr/issues/380")
def test_reservoir_surface_area(solver):
    from pywr.parameters import InterpolatedVolumeParameter
    model = load_model('reservoir_evaporation.json', solver=solver)
    model.timestepper.start = "1920-01-01"
    model.timestepper.end = "1920-01-02"
    res = model.run()
    assert isinstance(model.nodes["reservoir1"].area, InterpolatedVolumeParameter)
<<<<<<< HEAD
=======
    assert_allclose(model.nodes["evaporation"].flow, 2.46875)


def test_reservoir_surface_area_without_area_property(solver):
    """ Temporary test while the above test is not working. """
    model = load_model('reservoir_evaporation_without_area_property.json', solver=solver)
    model.timestepper.start = "1920-01-01"
    model.timestepper.end = "1920-01-02"
    res = model.run()
>>>>>>> 9742a88d
    assert_allclose(model.nodes["evaporation"].flow, 2.46875)


def test_run_empty(solver):
    # empty model should raise an exception if run
    model = Model(solver=solver)
    with pytest.raises(ModelStructureError):
        model.run()


def test_run(solver):
    model = load_model('simple1.json', solver=solver)

    # run model from start to finish
    result = model.run()
    assert(result.timestep.index == 364)

    # reset model and run again
    result = model.run()
    assert(result.timestep.index == 364)

    # run remaining timesteps
    model.reset(start=pandas.to_datetime('2015-12-01'))
    result = model.run()
    assert(result.timestep.index == 364)


def test_select_solver():
    """Test specifying the solver in JSON"""
    solver_names = [solver.name for solver in pywr.solvers.solver_registry]
    for solver_name in solver_names:
        data = '''{"metadata": {"minimum_version": "0.1"}, "nodes": {}, "edges": {}, "timestepper": {"start": "1990-01-01","end": "1999-12-31","timestep": 1}, "solver": {"name": "%s"}}''' % solver_name
        model = load_model(data=data)
        assert(model.solver.name.lower() == solver_name)

def test_solver_unrecognised():
    '''Test specifying an unrecognised solver JSON'''
    solver_name = 'foobar'
    data = '''{"metadata": {"minimum_version": "0.1"}, "nodes": {}, "edges": {}, "timestepper": {"start": "1990-01-01","end": "1999-12-31","timestep": 1}, "solver": {"name": "%s"}}''' % solver_name
    with pytest.raises(KeyError):
        model = load_model(data=data)

@pytest.mark.skipif(pytest.config.getoption("--solver") != "glpk", reason="only valid for glpk")
@pytest.mark.parametrize("use_presolve", ["true", "false"])
def test_select_glpk_presolve(use_presolve):
    """Test specifying the solver in JSON"""
    solver_names = ["glpk"]
    for solver_name in solver_names:
        data = '''{"metadata": {"minimum_version": "0.1"}, "nodes": {}, "edges": {}, "timestepper": {"start": "1990-01-01","end": "1999-12-31","timestep": 1}, "solver": {"name": "%s", "use_presolve": %s}}''' % (solver_name, use_presolve)
        model = load_model(data=data)
        assert(model.solver.name.lower() == solver_name)
        assert(model.solver._cy_solver.use_presolve == (use_presolve == "true"))<|MERGE_RESOLUTION|>--- conflicted
+++ resolved
@@ -466,8 +466,6 @@
     model.timestepper.end = "1920-01-02"
     res = model.run()
     assert isinstance(model.nodes["reservoir1"].area, InterpolatedVolumeParameter)
-<<<<<<< HEAD
-=======
     assert_allclose(model.nodes["evaporation"].flow, 2.46875)
 
 
@@ -477,7 +475,6 @@
     model.timestepper.start = "1920-01-01"
     model.timestepper.end = "1920-01-02"
     res = model.run()
->>>>>>> 9742a88d
     assert_allclose(model.nodes["evaporation"].flow, 2.46875)
 
 

--- conflicted
+++ resolved
@@ -181,12 +181,6 @@
 
 cdef class ParameterConstantScenario(Parameter):
     """A Scenario varying Parameter"""
-<<<<<<< HEAD
-=======
-    cdef Scenario _scenario
-    cdef double[:] _values
-    cdef int _scenario_index
->>>>>>> 04b2d634
     def __init__(self, Scenario scenario, values):
         cdef int i
         if scenario._size != len(values):
@@ -207,7 +201,6 @@
         # the Scenario objects in the model run. We have cached the
         # position of self._scenario in self._scenario_index to lookup the
         # correct number to use in this instance.
-<<<<<<< HEAD
         return self._values[scenario_indices[self._scenario_index]]
 
 
@@ -237,12 +230,6 @@
         # correct number to use in this instance.
         cdef int imth = ts.datetime.month-1
         return self._values[ts._index]*self._factors[scenario_indices[self._scenario_index], imth]
-
-=======
-        print(np.array(self._values), self._scenario_index, np.array(scenario_indices))
-        return self._values[scenario_indices[self._scenario_index]]
-
->>>>>>> 04b2d634
 
 cdef class Node:
     """Node class from which all others inherit
